"""
API v1 router.
"""
from fastapi import APIRouter

from app.api.endpoints.accounts_payable import vendor, invoice, payment, credit_memo, form_1099

# Create API v1 router
api_router = APIRouter()

# Include all API endpoints
api_router.include_router(
    vendor.router,
    prefix="/accounts-payable/vendors",
    tags=["accounts-payable", "vendors"],
)

api_router.include_router(
    invoice.router,
    prefix="/accounts-payable/invoices",
    tags=["accounts-payable", "invoices"],
)

api_router.include_router(
    payment.router,
    prefix="/accounts-payable/payments",
    tags=["accounts-payable", "payments"],
)

<<<<<<< HEAD
api_router.include_router(
    credit_memo.router,
    prefix="/accounts-payable/credit-memos",
    tags=["accounts-payable", "credit-memos"],
)

api_router.include_router(
    form_1099.router,
    prefix="/accounts-payable/1099",
    tags=["accounts-payable", "1099-reporting"],
)

# Add more routers here as needed
=======
# Add more routers here as needed

# Include additional modules
try:
    # Authentication module
    from app.modules.cross_cutting.auth.router import router as auth_router
    api_router.include_router(auth_router, prefix="/auth", tags=["Authentication"])
except ImportError as e:
    print(f"Warning: Could not import auth module: {e}")
    
try:
    # Financial Statements module
    from app.api.endpoints.financial_statements import router as financial_statements_router
    api_router.include_router(financial_statements_router, prefix="/financial-statements", tags=["Financial Statements"])
except ImportError as e:
    print(f"Warning: Could not import financial statements module: {e}")
    
try:
    # Currency module
    from app.api.endpoints.currency import router as currency_router
    api_router.include_router(currency_router, prefix="/currency", tags=["Currency"])
except ImportError as e:
    print(f"Warning: Could not import currency module: {e}")

try:
    # General Ledger module
    from app.api.endpoints.gl import router as gl_router
    api_router.include_router(gl_router, prefix="/gl", tags=["General Ledger"])
except ImportError as e:
    print(f"Warning: Could not import general ledger module: {e}")

try:
    # Intercompany module
    from app.api.endpoints.intercompany import router as intercompany_router
    api_router.include_router(intercompany_router, prefix="/intercompany", tags=["Intercompany"])
except ImportError as e:
    print(f"Warning: Could not import intercompany module: {e}")

try:
    # Allocation module
    from app.api.endpoints.allocation import router as allocation_router
    api_router.include_router(allocation_router, prefix="/allocation", tags=["Allocation"])
except ImportError as e:
    print(f"Warning: Could not import allocation module: {e}")

try:
    # Period Close module
    from app.api.endpoints.period_close import router as period_close_router
    api_router.include_router(period_close_router, prefix="/period-close", tags=["Period Close"])
except ImportError as e:
    print(f"Warning: Could not import period close module: {e}")
>>>>>>> ad5e2ea2
<|MERGE_RESOLUTION|>--- conflicted
+++ resolved
@@ -27,7 +27,6 @@
     tags=["accounts-payable", "payments"],
 )
 
-<<<<<<< HEAD
 api_router.include_router(
     credit_memo.router,
     prefix="/accounts-payable/credit-memos",
@@ -40,8 +39,6 @@
     tags=["accounts-payable", "1099-reporting"],
 )
 
-# Add more routers here as needed
-=======
 # Add more routers here as needed
 
 # Include additional modules
@@ -93,4 +90,55 @@
     api_router.include_router(period_close_router, prefix="/period-close", tags=["Period Close"])
 except ImportError as e:
     print(f"Warning: Could not import period close module: {e}")
->>>>>>> ad5e2ea2
+
+# Add more routers here as needed
+
+# Include additional modules
+try:
+    # Authentication module
+    from app.modules.cross_cutting.auth.router import router as auth_router
+    api_router.include_router(auth_router, prefix="/auth", tags=["Authentication"])
+except ImportError as e:
+    print(f"Warning: Could not import auth module: {e}")
+    
+try:
+    # Financial Statements module
+    from app.api.endpoints.financial_statements import router as financial_statements_router
+    api_router.include_router(financial_statements_router, prefix="/financial-statements", tags=["Financial Statements"])
+except ImportError as e:
+    print(f"Warning: Could not import financial statements module: {e}")
+    
+try:
+    # Currency module
+    from app.api.endpoints.currency import router as currency_router
+    api_router.include_router(currency_router, prefix="/currency", tags=["Currency"])
+except ImportError as e:
+    print(f"Warning: Could not import currency module: {e}")
+
+try:
+    # General Ledger module
+    from app.api.endpoints.gl import router as gl_router
+    api_router.include_router(gl_router, prefix="/gl", tags=["General Ledger"])
+except ImportError as e:
+    print(f"Warning: Could not import general ledger module: {e}")
+
+try:
+    # Intercompany module
+    from app.api.endpoints.intercompany import router as intercompany_router
+    api_router.include_router(intercompany_router, prefix="/intercompany", tags=["Intercompany"])
+except ImportError as e:
+    print(f"Warning: Could not import intercompany module: {e}")
+
+try:
+    # Allocation module
+    from app.api.endpoints.allocation import router as allocation_router
+    api_router.include_router(allocation_router, prefix="/allocation", tags=["Allocation"])
+except ImportError as e:
+    print(f"Warning: Could not import allocation module: {e}")
+
+try:
+    # Period Close module
+    from app.api.endpoints.period_close import router as period_close_router
+    api_router.include_router(period_close_router, prefix="/period-close", tags=["Period Close"])
+except ImportError as e:
+    print(f"Warning: Could not import period close module: {e}")