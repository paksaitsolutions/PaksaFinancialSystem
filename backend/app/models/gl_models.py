"""
General Ledger models for the Paksa Financial System.
"""
from datetime import date, datetime
from decimal import Decimal
from enum import Enum
from typing import List, Optional, TYPE_CHECKING
from uuid import UUID, uuid4

from sqlalchemy import (
    Boolean, Column, Date, DateTime, Enum as SQLEnum, ForeignKey, 
    Numeric, String, Text, UniqueConstraint, Index
)
from sqlalchemy.dialects.postgresql import JSONB, UUID as PG_UUID
from sqlalchemy.orm import relationship, validates

<<<<<<< HEAD
from app.models.base import Base
=======
from app.core.db.base import Base
>>>>>>> e96df727

if TYPE_CHECKING:
    from app.models.user_models import User

class AccountType(str, Enum):
    """Types of accounts in the chart of accounts."""
    ASSET = "asset"
    LIABILITY = "liability"
    EQUITY = "equity"
    REVENUE = "revenue"
    EXPENSE = "expense"
    GAIN = "gain"
    LOSS = "loss"
    TEMPORARY = "temporary"  # For temporary accounts like income summary

class AccountSubType(str, Enum):
    """Subtypes for more granular account classification."""
    # Asset subtypes
    CURRENT_ASSET = "current_asset"
    FIXED_ASSET = "fixed_asset"
    INVENTORY = "inventory"
    RECEIVABLE = "receivable"
    
    # Liability subtypes
    CURRENT_LIABILITY = "current_liability"
    LONG_TERM_LIABILITY = "long_term_liability"
    PAYABLE = "payable"
    
    # Equity subtypes
    COMMON_STOCK = "common_stock"
    RETAINED_EARNINGS = "retained_earnings"
    
    # Revenue subtypes
    OPERATING_REVENUE = "operating_revenue"
    OTHER_REVENUE = "other_revenue"
    
    # Expense subtypes
    OPERATING_EXPENSE = "operating_expense"
    COGS = "cost_of_goods_sold"
    DEPRECIATION = "depreciation"
    TAX = "tax"
    
    # Other
    BANK = "bank"
    CASH = "cash"

class AccountStatus(str, Enum):
    """Status of an account."""
    ACTIVE = "active"
    INACTIVE = "inactive"
    ARCHIVED = "archived"

class ChartOfAccounts(Base):
    """Chart of accounts model."""
    __tablename__ = "chart_of_accounts"
    __table_args__ = (
        UniqueConstraint("code", "company_id", name="uq_account_code_company"),
        {"comment": "Chart of accounts for organizing financial transactions"}
    )
    
    # Basic account information
    name = Column(String(200), nullable=False, comment="Account name")
    code = Column(String(50), nullable=False, index=True, comment="Account code (e.g., 1000, 2000)")
    description = Column(Text, nullable=True, comment="Account description")
    
    # Account classification
    account_type = Column(SQLEnum(AccountType), nullable=False, index=True, comment="Main account type")
    account_subtype = Column(SQLEnum(AccountSubType), nullable=True, index=True, comment="Account sub-type")
    
    # Account relationships
    parent_id = Column(
        PG_UUID(as_uuid=True), 
        ForeignKey("chart_of_accounts.id", ondelete="CASCADE"), 
        nullable=True,
        comment="Parent account ID for hierarchical structure"
    )
    company_id = Column(
        PG_UUID(as_uuid=True), 
        ForeignKey("companies.id", ondelete="CASCADE"),
        nullable=False,
        index=True,
        comment="Company this account belongs to"
    )
    
    # Account settings
    is_system_account = Column(Boolean, default=False, nullable=False, comment="System-created account")
    is_tax_related = Column(Boolean, default=False, nullable=False, comment="Account is related to taxes")
    is_reconcilable = Column(Boolean, default=False, nullable=False, comment="Account can be reconciled")
    status = Column(SQLEnum(AccountStatus), default=AccountStatus.ACTIVE, nullable=False, index=True)
    
    # Financial settings
    currency_code = Column(String(3), default="USD", nullable=False, comment="ISO 4217 currency code")
    opening_balance = Column(Numeric(20, 6), default=0, nullable=False, comment="Opening balance")
    opening_balance_date = Column(Date, nullable=True, comment="Date of the opening balance")
    
    # Metadata
    metadata_ = Column("metadata", JSONB, default={}, nullable=True, comment="Additional metadata")
    
    # Relationships
    parent = relationship("ChartOfAccounts", remote_side="ChartOfAccounts.id", back_populates="children")
    children = relationship("ChartOfAccounts", back_populates="parent")
    company = relationship("Company", back_populates="chart_of_accounts")
    
    # Indexes
    __table_args__ = (
        Index("idx_account_code_company", "code", "company_id", unique=True),
        Index("idx_account_type_company", "account_type", "company_id"),
        Index("idx_account_status", "status"),
    )
    
    @validates('code')
    def validate_code(self, key, code):
        if not code:
            raise ValueError("Account code is required")
        return code.upper()
    
    def __repr__(self):
        return f"<Account {self.code} - {self.name}>"

class JournalEntryStatus(str, Enum):
    """Status of a journal entry."""
    DRAFT = "draft"
    POSTED = "posted"
    VOID = "void"
    ADJUSTING = "adjusting"
    REVERSING = "reversing"

class JournalEntry(Base):
    """Journal entry model for recording financial transactions."""
    __tablename__ = "journal_entries"
    __table_args__ = (
        {"comment": "Journal entries for recording financial transactions"}
    )
    
    # Entry identification
    entry_number = Column(String(50), unique=True, index=True, nullable=False, comment="Unique journal entry number")
    reference = Column(String(100), nullable=True, comment="External reference number")
    memo = Column(Text, nullable=True, comment="Entry description or memo")
    
    # Entry details
    entry_date = Column(Date, nullable=False, index=True, comment="Accounting date of the entry")
    posting_date = Column(Date, nullable=True, index=True, comment="Date when entry was posted")
    period_id = Column(
        PG_UUID(as_uuid=True), 
        ForeignKey("accounting_periods.id"), 
        nullable=True, 
        index=True,
        comment="Accounting period this entry belongs to"
    )
    
    # Status and type
    status = Column(SQLEnum(JournalEntryStatus), default=JournalEntryStatus.DRAFT, nullable=False, index=True)
    is_adjusting = Column(Boolean, default=False, nullable=False, comment="Is this an adjusting entry?")
    is_reversing = Column(Boolean, default=False, nullable=False, comment="Is this a reversing entry?")
    
    # Reversal information
    reversed_entry_id = Column(
        PG_UUID(as_uuid=True), 
        ForeignKey("journal_entries.id"), 
        nullable=True,
        comment="Original entry if this is a reversal"
    )
    
    # Financial details
    total_debit = Column(Numeric(20, 6), default=0, nullable=False, comment="Total debit amount")
    total_credit = Column(Numeric(20, 6), default=0, nullable=False, comment="Total credit amount")
    currency_code = Column(String(3), default="USD", nullable=False, comment="Transaction currency")
    exchange_rate = Column(Numeric(12, 6), default=1.0, nullable=False, comment="Exchange rate to base currency")
    
    # Relationships
    company_id = Column(
        PG_UUID(as_uuid=True), 
        ForeignKey("companies.id", ondelete="CASCADE"),
        nullable=False,
        index=True,
        comment="Company this entry belongs to"
    )
    
    # Audit and metadata
    approved_by = Column(
        PG_UUID(as_uuid=True), 
        ForeignKey("users.id"), 
        nullable=True,
        comment="User who approved this entry"
    )
    metadata_ = Column("metadata", JSONB, default={}, nullable=True, comment="Additional metadata")
    
    # Relationships
    company = relationship("Company", back_populates="journal_entries")
    line_items = relationship("JournalEntryLine", back_populates="journal_entry", cascade="all, delete-orphan")
    period = relationship("AccountingPeriod", back_populates="journal_entries")
    reversed_entry = relationship("JournalEntry", remote_side="JournalEntry.id", back_populates="reversing_entries")
    reversing_entries = relationship("JournalEntry", back_populates="reversed_entry")
    approver = relationship("User", foreign_keys=[approved_by])
    
    # Indexes
    __table_args__ = (
        Index("idx_journal_entry_date", "entry_date"),
        Index("idx_journal_company_status", "company_id", "status"),
    )
    
    @validates('total_debit', 'total_credit')
    def validate_totals(self, key, value):
        if value < 0:
            raise ValueError("Amount cannot be negative")
        return value
    
    def __repr__(self):
        return f"<JournalEntry {self.entry_number} - {self.entry_date}>

class JournalEntryLine(Base):
    """Individual line items within a journal entry."""
    __tablename__ = "journal_entry_lines"
    __table_args__ = (
        {"comment": "Individual line items within a journal entry"}
    )
    
    # Line identification
    line_number = Column(Integer, nullable=False, comment="Line number within the entry")
    
    # Entry reference
    journal_entry_id = Column(
        PG_UUID(as_uuid=True), 
        ForeignKey("journal_entries.id", ondelete="CASCADE"),
        nullable=False,
        index=True,
        comment="Parent journal entry"
    )
    
    # Account reference
    account_id = Column(
        PG_UUID(as_uuid=True), 
        ForeignKey("chart_of_accounts.id"),
        nullable=False,
        index=True,
        comment="Account this line item affects"
    )
    
    # Financial details
    debit = Column(Numeric(20, 6), default=0, nullable=False, comment="Debit amount")
    credit = Column(Numeric(20, 6), default=0, nullable=False, comment="Credit amount")
    currency_code = Column(String(3), default="USD", nullable=False, comment="Transaction currency")
    exchange_rate = Column(Numeric(12, 6), default=1.0, nullable=False, comment="Exchange rate to base currency")
    
    # Description and reference
    description = Column(Text, nullable=True, comment="Line item description")
    reference = Column(String(100), nullable=True, comment="External reference")
    
    # Tracking
    tracking_category_id = Column(
        PG_UUID(as_uuid=True),
        ForeignKey("tracking_categories.id"),
        nullable=True,
        comment="Tracking category for this line"
    )
    
    # Relationships
    journal_entry = relationship("JournalEntry", back_populates="line_items")
    account = relationship("ChartOfAccounts", back_populates="journal_entry_lines")
    tracking_category = relationship("TrackingCategory", back_populates="journal_entry_lines")
    
    # Indexes
    __table_args__ = (
        Index("idx_journal_line_account", "account_id"),
        Index("idx_journal_line_tracking", "tracking_category_id"),
        UniqueConstraint("journal_entry_id", "line_number", name="uq_journal_line_number"),
    )
    
    @validates('debit', 'credit')
    def validate_amounts(self, key, value):
        if value < 0:
            raise ValueError("Amount cannot be negative")
        return value
    
    @property
    def amount(self) -> Decimal:
        """Get the effective amount (debit - credit)."""
        return self.debit - self.credit
    
    def __repr__(self):
        return f"<JournalEntryLine {self.line_number}: {self.account.code} {self.debit}/{self.credit}>"

# Add relationships to related models
ChartOfAccounts.journal_entry_lines = relationship("JournalEntryLine", back_populates="account")

class AccountingPeriod(Base):
    """Accounting period model for financial reporting."""
    __tablename__ = "accounting_periods"
    
    name = Column(String(100), nullable=False, comment="Period name (e.g., 'January 2023')")
    start_date = Column(Date, nullable=False, index=True, comment="Period start date")
    end_date = Column(Date, nullable=False, index=True, comment="Period end date")
    
    # Status
    is_closed = Column(Boolean, default=False, nullable=False, index=True, comment="Whether the period is closed")
    close_date = Column(DateTime, nullable=True, comment="When the period was closed")
    closed_by_id = Column(
        PG_UUID(as_uuid=True),
        ForeignKey("users.id"),
        nullable=True,
        comment="User who closed the period"
    )
    
    # Company reference
    company_id = Column(
        PG_UUID(as_uuid=True),
        ForeignKey("companies.id", ondelete="CASCADE"),
        nullable=False,
        index=True
    )
    
    # Relationships
    company = relationship("Company", back_populates="accounting_periods")
    journal_entries = relationship("JournalEntry", back_populates="period")
    closed_by = relationship("User", foreign_keys=[closed_by_id])
    
    # Indexes
    __table_args__ = (
        Index("idx_period_dates", "start_date", "end_date"),
        UniqueConstraint("company_id", "start_date", "end_date", name="uq_company_period"),
    )
    
    def __repr__(self):
        return f"<AccountingPeriod {self.name} ({self.start_date} to {self.end_date})>"

class LedgerBalance(Base):
    """Stores running balances for accounts by period."""
    __tablename__ = "ledger_balances"
    
    # References
    account_id = Column(
        PG_UUID(as_uuid=True),
        ForeignKey("chart_of_accounts.id"),
        primary_key=True,
        index=True,
        comment="Account ID"
    )
    period_id = Column(
        PG_UUID(as_uuid=True),
        ForeignKey("accounting_periods.id"),
        primary_key=True,
        index=True,
        comment="Accounting period"
    )
    
    # Balance information
    opening_balance = Column(Numeric(20, 6), default=0, nullable=False, comment="Balance at period start")
    period_debit = Column(Numeric(20, 6), default=0, nullable=False, comment="Total debits for the period")
    period_credit = Column(Numeric(20, 6), default=0, nullable=False, comment="Total credits for the period")
    closing_balance = Column(Numeric(20, 6), default=0, nullable=False, comment="Balance at period end")
    
    # Relationships
    account = relationship("ChartOfAccounts", back_populates="ledger_balances")
    period = relationship("AccountingPeriod", back_populates="ledger_balances")
    
    # Indexes
    __table_args__ = (
        Index("idx_ledger_balance_period", "period_id"),
        Index("idx_ledger_balance_account", "account_id"),
    )

# Add relationships to related models
ChartOfAccounts.ledger_balances = relationship("LedgerBalance", back_populates="account")
AccountingPeriod.ledger_balances = relationship("LedgerBalance", back_populates="period")

class TrialBalance(Base):
    """Snapshot of account balances at a point in time."""
    __tablename__ = "trial_balances"
    
    # Identification
    name = Column(String(100), nullable=False, comment="Trial balance name")
    as_of_date = Column(Date, nullable=False, index=True, comment="Balance as of this date")
    
    # Status
    is_posted = Column(Boolean, default=False, nullable=False, index=True, comment="Whether the trial balance is final")
    posted_at = Column(DateTime, nullable=True, comment="When the trial balance was posted")
    posted_by_id = Column(
        PG_UUID(as_uuid=True),
        ForeignKey("users.id"),
        nullable=True,
        comment="User who posted the trial balance"
    )
    
    # Company reference
    company_id = Column(
        PG_UUID(as_uuid=True),
        ForeignKey("companies.id", ondelete="CASCADE"),
        nullable=False,
        index=True
    )
    
    # Relationships
    company = relationship("Company", back_populates="trial_balances")
    accounts = relationship("TrialBalanceAccount", back_populates="trial_balance")
    posted_by = relationship("User", foreign_keys=[posted_by_id])
    
    def __repr__(self):
        return f"<TrialBalance {self.name} as of {self.as_of_date}>"

class TrialBalanceAccount(Base):
    """Account balances in a trial balance."""
    __tablename__ = "trial_balance_accounts"
    
    # References
    trial_balance_id = Column(
        PG_UUID(as_uuid=True),
        ForeignKey("trial_balances.id", ondelete="CASCADE"),
        primary_key=True,
        index=True
    )
    account_id = Column(
        PG_UUID(as_uuid=True),
        ForeignKey("chart_of_accounts.id"),
        primary_key=True,
        index=True
    )
    
    # Balance information
    debit_balance = Column(Numeric(20, 6), default=0, nullable=False, comment="Total debits")
    credit_balance = Column(Numeric(20, 6), default=0, nullable=False, comment="Total credits")
    
    # Relationships
    trial_balance = relationship("TrialBalance", back_populates="accounts")
    account = relationship("ChartOfAccounts")
    
    @property
    def net_balance(self) -> Decimal:
        """Calculate net balance (debit - credit)."""
        return self.debit_balance - self.credit_balance

# Add relationships to related models
TrialBalance.accounts = relationship("TrialBalanceAccount", back_populates="trial_balance")

class FinancialStatement(Base):
    """Generated financial statements."""
    __tablename__ = "financial_statements"
    
    class StatementType(str, Enum):
        BALANCE_SHEET = "balance_sheet"
        INCOME_STATEMENT = "income_statement"
        CASH_FLOW = "cash_flow"
        RETAINED_EARNINGS = "retained_earnings"
        CHANGES_IN_EQUITY = "changes_in_equity"
    
    # Identification
    name = Column(String(200), nullable=False, comment="Statement name")
    statement_type = Column(SQLEnum(StatementType), nullable=False, index=True, comment="Type of financial statement")
    
    # Period covered
    start_date = Column(Date, nullable=True, index=True, comment="Start date of the period")
    end_date = Column(Date, nullable=False, index=True, comment="End date of the period")
    
    # Status
    is_final = Column(Boolean, default=False, nullable=False, index=True, comment="Whether the statement is final")
    generated_at = Column(DateTime, nullable=False, server_default=func.now(), comment="When the statement was generated")
    generated_by_id = Column(
        PG_UUID(as_uuid=True),
        ForeignKey("users.id"),
        nullable=False,
        comment="User who generated the statement"
    )
    
    # Company reference
    company_id = Column(
        PG_UUID(as_uuid=True),
        ForeignKey("companies.id", ondelete="CASCADE"),
        nullable=False,
        index=True
    )
    
    # Statement data (stored as JSON for flexibility)
    statement_data = Column(JSONB, nullable=False, comment="Structured statement data")
    
    # Relationships
    company = relationship("Company", back_populates="financial_statements")
    generated_by = relationship("User", foreign_keys=[generated_by_id])
    
    # Indexes
    __table_args__ = (
        Index("idx_financial_statement_dates", "start_date", "end_date"),
        Index("idx_financial_statement_type", "statement_type"),
    )
    
    def __repr__(self):
        return f"<FinancialStatement {self.statement_type} for {self.end_date}>"

# Add relationships to related models
Company.financial_statements = relationship("FinancialStatement", back_populates="company")
<|MERGE_RESOLUTION|>--- conflicted
+++ resolved
@@ -1,509 +1,505 @@
-"""
-General Ledger models for the Paksa Financial System.
-"""
-from datetime import date, datetime
-from decimal import Decimal
-from enum import Enum
-from typing import List, Optional, TYPE_CHECKING
-from uuid import UUID, uuid4
-
-from sqlalchemy import (
-    Boolean, Column, Date, DateTime, Enum as SQLEnum, ForeignKey, 
-    Numeric, String, Text, UniqueConstraint, Index
-)
-from sqlalchemy.dialects.postgresql import JSONB, UUID as PG_UUID
-from sqlalchemy.orm import relationship, validates
-
-<<<<<<< HEAD
-from app.models.base import Base
-=======
-from app.core.db.base import Base
->>>>>>> e96df727
-
-if TYPE_CHECKING:
-    from app.models.user_models import User
-
-class AccountType(str, Enum):
-    """Types of accounts in the chart of accounts."""
-    ASSET = "asset"
-    LIABILITY = "liability"
-    EQUITY = "equity"
-    REVENUE = "revenue"
-    EXPENSE = "expense"
-    GAIN = "gain"
-    LOSS = "loss"
-    TEMPORARY = "temporary"  # For temporary accounts like income summary
-
-class AccountSubType(str, Enum):
-    """Subtypes for more granular account classification."""
-    # Asset subtypes
-    CURRENT_ASSET = "current_asset"
-    FIXED_ASSET = "fixed_asset"
-    INVENTORY = "inventory"
-    RECEIVABLE = "receivable"
-    
-    # Liability subtypes
-    CURRENT_LIABILITY = "current_liability"
-    LONG_TERM_LIABILITY = "long_term_liability"
-    PAYABLE = "payable"
-    
-    # Equity subtypes
-    COMMON_STOCK = "common_stock"
-    RETAINED_EARNINGS = "retained_earnings"
-    
-    # Revenue subtypes
-    OPERATING_REVENUE = "operating_revenue"
-    OTHER_REVENUE = "other_revenue"
-    
-    # Expense subtypes
-    OPERATING_EXPENSE = "operating_expense"
-    COGS = "cost_of_goods_sold"
-    DEPRECIATION = "depreciation"
-    TAX = "tax"
-    
-    # Other
-    BANK = "bank"
-    CASH = "cash"
-
-class AccountStatus(str, Enum):
-    """Status of an account."""
-    ACTIVE = "active"
-    INACTIVE = "inactive"
-    ARCHIVED = "archived"
-
-class ChartOfAccounts(Base):
-    """Chart of accounts model."""
-    __tablename__ = "chart_of_accounts"
-    __table_args__ = (
-        UniqueConstraint("code", "company_id", name="uq_account_code_company"),
-        {"comment": "Chart of accounts for organizing financial transactions"}
-    )
-    
-    # Basic account information
-    name = Column(String(200), nullable=False, comment="Account name")
-    code = Column(String(50), nullable=False, index=True, comment="Account code (e.g., 1000, 2000)")
-    description = Column(Text, nullable=True, comment="Account description")
-    
-    # Account classification
-    account_type = Column(SQLEnum(AccountType), nullable=False, index=True, comment="Main account type")
-    account_subtype = Column(SQLEnum(AccountSubType), nullable=True, index=True, comment="Account sub-type")
-    
-    # Account relationships
-    parent_id = Column(
-        PG_UUID(as_uuid=True), 
-        ForeignKey("chart_of_accounts.id", ondelete="CASCADE"), 
-        nullable=True,
-        comment="Parent account ID for hierarchical structure"
-    )
-    company_id = Column(
-        PG_UUID(as_uuid=True), 
-        ForeignKey("companies.id", ondelete="CASCADE"),
-        nullable=False,
-        index=True,
-        comment="Company this account belongs to"
-    )
-    
-    # Account settings
-    is_system_account = Column(Boolean, default=False, nullable=False, comment="System-created account")
-    is_tax_related = Column(Boolean, default=False, nullable=False, comment="Account is related to taxes")
-    is_reconcilable = Column(Boolean, default=False, nullable=False, comment="Account can be reconciled")
-    status = Column(SQLEnum(AccountStatus), default=AccountStatus.ACTIVE, nullable=False, index=True)
-    
-    # Financial settings
-    currency_code = Column(String(3), default="USD", nullable=False, comment="ISO 4217 currency code")
-    opening_balance = Column(Numeric(20, 6), default=0, nullable=False, comment="Opening balance")
-    opening_balance_date = Column(Date, nullable=True, comment="Date of the opening balance")
-    
-    # Metadata
-    metadata_ = Column("metadata", JSONB, default={}, nullable=True, comment="Additional metadata")
-    
-    # Relationships
-    parent = relationship("ChartOfAccounts", remote_side="ChartOfAccounts.id", back_populates="children")
-    children = relationship("ChartOfAccounts", back_populates="parent")
-    company = relationship("Company", back_populates="chart_of_accounts")
-    
-    # Indexes
-    __table_args__ = (
-        Index("idx_account_code_company", "code", "company_id", unique=True),
-        Index("idx_account_type_company", "account_type", "company_id"),
-        Index("idx_account_status", "status"),
-    )
-    
-    @validates('code')
-    def validate_code(self, key, code):
-        if not code:
-            raise ValueError("Account code is required")
-        return code.upper()
-    
-    def __repr__(self):
-        return f"<Account {self.code} - {self.name}>"
-
-class JournalEntryStatus(str, Enum):
-    """Status of a journal entry."""
-    DRAFT = "draft"
-    POSTED = "posted"
-    VOID = "void"
-    ADJUSTING = "adjusting"
-    REVERSING = "reversing"
-
-class JournalEntry(Base):
-    """Journal entry model for recording financial transactions."""
-    __tablename__ = "journal_entries"
-    __table_args__ = (
-        {"comment": "Journal entries for recording financial transactions"}
-    )
-    
-    # Entry identification
-    entry_number = Column(String(50), unique=True, index=True, nullable=False, comment="Unique journal entry number")
-    reference = Column(String(100), nullable=True, comment="External reference number")
-    memo = Column(Text, nullable=True, comment="Entry description or memo")
-    
-    # Entry details
-    entry_date = Column(Date, nullable=False, index=True, comment="Accounting date of the entry")
-    posting_date = Column(Date, nullable=True, index=True, comment="Date when entry was posted")
-    period_id = Column(
-        PG_UUID(as_uuid=True), 
-        ForeignKey("accounting_periods.id"), 
-        nullable=True, 
-        index=True,
-        comment="Accounting period this entry belongs to"
-    )
-    
-    # Status and type
-    status = Column(SQLEnum(JournalEntryStatus), default=JournalEntryStatus.DRAFT, nullable=False, index=True)
-    is_adjusting = Column(Boolean, default=False, nullable=False, comment="Is this an adjusting entry?")
-    is_reversing = Column(Boolean, default=False, nullable=False, comment="Is this a reversing entry?")
-    
-    # Reversal information
-    reversed_entry_id = Column(
-        PG_UUID(as_uuid=True), 
-        ForeignKey("journal_entries.id"), 
-        nullable=True,
-        comment="Original entry if this is a reversal"
-    )
-    
-    # Financial details
-    total_debit = Column(Numeric(20, 6), default=0, nullable=False, comment="Total debit amount")
-    total_credit = Column(Numeric(20, 6), default=0, nullable=False, comment="Total credit amount")
-    currency_code = Column(String(3), default="USD", nullable=False, comment="Transaction currency")
-    exchange_rate = Column(Numeric(12, 6), default=1.0, nullable=False, comment="Exchange rate to base currency")
-    
-    # Relationships
-    company_id = Column(
-        PG_UUID(as_uuid=True), 
-        ForeignKey("companies.id", ondelete="CASCADE"),
-        nullable=False,
-        index=True,
-        comment="Company this entry belongs to"
-    )
-    
-    # Audit and metadata
-    approved_by = Column(
-        PG_UUID(as_uuid=True), 
-        ForeignKey("users.id"), 
-        nullable=True,
-        comment="User who approved this entry"
-    )
-    metadata_ = Column("metadata", JSONB, default={}, nullable=True, comment="Additional metadata")
-    
-    # Relationships
-    company = relationship("Company", back_populates="journal_entries")
-    line_items = relationship("JournalEntryLine", back_populates="journal_entry", cascade="all, delete-orphan")
-    period = relationship("AccountingPeriod", back_populates="journal_entries")
-    reversed_entry = relationship("JournalEntry", remote_side="JournalEntry.id", back_populates="reversing_entries")
-    reversing_entries = relationship("JournalEntry", back_populates="reversed_entry")
-    approver = relationship("User", foreign_keys=[approved_by])
-    
-    # Indexes
-    __table_args__ = (
-        Index("idx_journal_entry_date", "entry_date"),
-        Index("idx_journal_company_status", "company_id", "status"),
-    )
-    
-    @validates('total_debit', 'total_credit')
-    def validate_totals(self, key, value):
-        if value < 0:
-            raise ValueError("Amount cannot be negative")
-        return value
-    
-    def __repr__(self):
-        return f"<JournalEntry {self.entry_number} - {self.entry_date}>
-
-class JournalEntryLine(Base):
-    """Individual line items within a journal entry."""
-    __tablename__ = "journal_entry_lines"
-    __table_args__ = (
-        {"comment": "Individual line items within a journal entry"}
-    )
-    
-    # Line identification
-    line_number = Column(Integer, nullable=False, comment="Line number within the entry")
-    
-    # Entry reference
-    journal_entry_id = Column(
-        PG_UUID(as_uuid=True), 
-        ForeignKey("journal_entries.id", ondelete="CASCADE"),
-        nullable=False,
-        index=True,
-        comment="Parent journal entry"
-    )
-    
-    # Account reference
-    account_id = Column(
-        PG_UUID(as_uuid=True), 
-        ForeignKey("chart_of_accounts.id"),
-        nullable=False,
-        index=True,
-        comment="Account this line item affects"
-    )
-    
-    # Financial details
-    debit = Column(Numeric(20, 6), default=0, nullable=False, comment="Debit amount")
-    credit = Column(Numeric(20, 6), default=0, nullable=False, comment="Credit amount")
-    currency_code = Column(String(3), default="USD", nullable=False, comment="Transaction currency")
-    exchange_rate = Column(Numeric(12, 6), default=1.0, nullable=False, comment="Exchange rate to base currency")
-    
-    # Description and reference
-    description = Column(Text, nullable=True, comment="Line item description")
-    reference = Column(String(100), nullable=True, comment="External reference")
-    
-    # Tracking
-    tracking_category_id = Column(
-        PG_UUID(as_uuid=True),
-        ForeignKey("tracking_categories.id"),
-        nullable=True,
-        comment="Tracking category for this line"
-    )
-    
-    # Relationships
-    journal_entry = relationship("JournalEntry", back_populates="line_items")
-    account = relationship("ChartOfAccounts", back_populates="journal_entry_lines")
-    tracking_category = relationship("TrackingCategory", back_populates="journal_entry_lines")
-    
-    # Indexes
-    __table_args__ = (
-        Index("idx_journal_line_account", "account_id"),
-        Index("idx_journal_line_tracking", "tracking_category_id"),
-        UniqueConstraint("journal_entry_id", "line_number", name="uq_journal_line_number"),
-    )
-    
-    @validates('debit', 'credit')
-    def validate_amounts(self, key, value):
-        if value < 0:
-            raise ValueError("Amount cannot be negative")
-        return value
-    
-    @property
-    def amount(self) -> Decimal:
-        """Get the effective amount (debit - credit)."""
-        return self.debit - self.credit
-    
-    def __repr__(self):
-        return f"<JournalEntryLine {self.line_number}: {self.account.code} {self.debit}/{self.credit}>"
-
-# Add relationships to related models
-ChartOfAccounts.journal_entry_lines = relationship("JournalEntryLine", back_populates="account")
-
-class AccountingPeriod(Base):
-    """Accounting period model for financial reporting."""
-    __tablename__ = "accounting_periods"
-    
-    name = Column(String(100), nullable=False, comment="Period name (e.g., 'January 2023')")
-    start_date = Column(Date, nullable=False, index=True, comment="Period start date")
-    end_date = Column(Date, nullable=False, index=True, comment="Period end date")
-    
-    # Status
-    is_closed = Column(Boolean, default=False, nullable=False, index=True, comment="Whether the period is closed")
-    close_date = Column(DateTime, nullable=True, comment="When the period was closed")
-    closed_by_id = Column(
-        PG_UUID(as_uuid=True),
-        ForeignKey("users.id"),
-        nullable=True,
-        comment="User who closed the period"
-    )
-    
-    # Company reference
-    company_id = Column(
-        PG_UUID(as_uuid=True),
-        ForeignKey("companies.id", ondelete="CASCADE"),
-        nullable=False,
-        index=True
-    )
-    
-    # Relationships
-    company = relationship("Company", back_populates="accounting_periods")
-    journal_entries = relationship("JournalEntry", back_populates="period")
-    closed_by = relationship("User", foreign_keys=[closed_by_id])
-    
-    # Indexes
-    __table_args__ = (
-        Index("idx_period_dates", "start_date", "end_date"),
-        UniqueConstraint("company_id", "start_date", "end_date", name="uq_company_period"),
-    )
-    
-    def __repr__(self):
-        return f"<AccountingPeriod {self.name} ({self.start_date} to {self.end_date})>"
-
-class LedgerBalance(Base):
-    """Stores running balances for accounts by period."""
-    __tablename__ = "ledger_balances"
-    
-    # References
-    account_id = Column(
-        PG_UUID(as_uuid=True),
-        ForeignKey("chart_of_accounts.id"),
-        primary_key=True,
-        index=True,
-        comment="Account ID"
-    )
-    period_id = Column(
-        PG_UUID(as_uuid=True),
-        ForeignKey("accounting_periods.id"),
-        primary_key=True,
-        index=True,
-        comment="Accounting period"
-    )
-    
-    # Balance information
-    opening_balance = Column(Numeric(20, 6), default=0, nullable=False, comment="Balance at period start")
-    period_debit = Column(Numeric(20, 6), default=0, nullable=False, comment="Total debits for the period")
-    period_credit = Column(Numeric(20, 6), default=0, nullable=False, comment="Total credits for the period")
-    closing_balance = Column(Numeric(20, 6), default=0, nullable=False, comment="Balance at period end")
-    
-    # Relationships
-    account = relationship("ChartOfAccounts", back_populates="ledger_balances")
-    period = relationship("AccountingPeriod", back_populates="ledger_balances")
-    
-    # Indexes
-    __table_args__ = (
-        Index("idx_ledger_balance_period", "period_id"),
-        Index("idx_ledger_balance_account", "account_id"),
-    )
-
-# Add relationships to related models
-ChartOfAccounts.ledger_balances = relationship("LedgerBalance", back_populates="account")
-AccountingPeriod.ledger_balances = relationship("LedgerBalance", back_populates="period")
-
-class TrialBalance(Base):
-    """Snapshot of account balances at a point in time."""
-    __tablename__ = "trial_balances"
-    
-    # Identification
-    name = Column(String(100), nullable=False, comment="Trial balance name")
-    as_of_date = Column(Date, nullable=False, index=True, comment="Balance as of this date")
-    
-    # Status
-    is_posted = Column(Boolean, default=False, nullable=False, index=True, comment="Whether the trial balance is final")
-    posted_at = Column(DateTime, nullable=True, comment="When the trial balance was posted")
-    posted_by_id = Column(
-        PG_UUID(as_uuid=True),
-        ForeignKey("users.id"),
-        nullable=True,
-        comment="User who posted the trial balance"
-    )
-    
-    # Company reference
-    company_id = Column(
-        PG_UUID(as_uuid=True),
-        ForeignKey("companies.id", ondelete="CASCADE"),
-        nullable=False,
-        index=True
-    )
-    
-    # Relationships
-    company = relationship("Company", back_populates="trial_balances")
-    accounts = relationship("TrialBalanceAccount", back_populates="trial_balance")
-    posted_by = relationship("User", foreign_keys=[posted_by_id])
-    
-    def __repr__(self):
-        return f"<TrialBalance {self.name} as of {self.as_of_date}>"
-
-class TrialBalanceAccount(Base):
-    """Account balances in a trial balance."""
-    __tablename__ = "trial_balance_accounts"
-    
-    # References
-    trial_balance_id = Column(
-        PG_UUID(as_uuid=True),
-        ForeignKey("trial_balances.id", ondelete="CASCADE"),
-        primary_key=True,
-        index=True
-    )
-    account_id = Column(
-        PG_UUID(as_uuid=True),
-        ForeignKey("chart_of_accounts.id"),
-        primary_key=True,
-        index=True
-    )
-    
-    # Balance information
-    debit_balance = Column(Numeric(20, 6), default=0, nullable=False, comment="Total debits")
-    credit_balance = Column(Numeric(20, 6), default=0, nullable=False, comment="Total credits")
-    
-    # Relationships
-    trial_balance = relationship("TrialBalance", back_populates="accounts")
-    account = relationship("ChartOfAccounts")
-    
-    @property
-    def net_balance(self) -> Decimal:
-        """Calculate net balance (debit - credit)."""
-        return self.debit_balance - self.credit_balance
-
-# Add relationships to related models
-TrialBalance.accounts = relationship("TrialBalanceAccount", back_populates="trial_balance")
-
-class FinancialStatement(Base):
-    """Generated financial statements."""
-    __tablename__ = "financial_statements"
-    
-    class StatementType(str, Enum):
-        BALANCE_SHEET = "balance_sheet"
-        INCOME_STATEMENT = "income_statement"
-        CASH_FLOW = "cash_flow"
-        RETAINED_EARNINGS = "retained_earnings"
-        CHANGES_IN_EQUITY = "changes_in_equity"
-    
-    # Identification
-    name = Column(String(200), nullable=False, comment="Statement name")
-    statement_type = Column(SQLEnum(StatementType), nullable=False, index=True, comment="Type of financial statement")
-    
-    # Period covered
-    start_date = Column(Date, nullable=True, index=True, comment="Start date of the period")
-    end_date = Column(Date, nullable=False, index=True, comment="End date of the period")
-    
-    # Status
-    is_final = Column(Boolean, default=False, nullable=False, index=True, comment="Whether the statement is final")
-    generated_at = Column(DateTime, nullable=False, server_default=func.now(), comment="When the statement was generated")
-    generated_by_id = Column(
-        PG_UUID(as_uuid=True),
-        ForeignKey("users.id"),
-        nullable=False,
-        comment="User who generated the statement"
-    )
-    
-    # Company reference
-    company_id = Column(
-        PG_UUID(as_uuid=True),
-        ForeignKey("companies.id", ondelete="CASCADE"),
-        nullable=False,
-        index=True
-    )
-    
-    # Statement data (stored as JSON for flexibility)
-    statement_data = Column(JSONB, nullable=False, comment="Structured statement data")
-    
-    # Relationships
-    company = relationship("Company", back_populates="financial_statements")
-    generated_by = relationship("User", foreign_keys=[generated_by_id])
-    
-    # Indexes
-    __table_args__ = (
-        Index("idx_financial_statement_dates", "start_date", "end_date"),
-        Index("idx_financial_statement_type", "statement_type"),
-    )
-    
-    def __repr__(self):
-        return f"<FinancialStatement {self.statement_type} for {self.end_date}>"
-
-# Add relationships to related models
-Company.financial_statements = relationship("FinancialStatement", back_populates="company")
+"""
+General Ledger models for the Paksa Financial System.
+"""
+from datetime import date, datetime
+from decimal import Decimal
+from enum import Enum
+from typing import List, Optional, TYPE_CHECKING
+from uuid import UUID, uuid4
+
+from sqlalchemy import (
+    Boolean, Column, Date, DateTime, Enum as SQLEnum, ForeignKey, 
+    Numeric, String, Text, UniqueConstraint, Index
+)
+from sqlalchemy.dialects.postgresql import JSONB, UUID as PG_UUID
+from sqlalchemy.orm import relationship, validates
+
+from app.models.base import Base
+
+if TYPE_CHECKING:
+    from app.models.user_models import User
+
+class AccountType(str, Enum):
+    """Types of accounts in the chart of accounts."""
+    ASSET = "asset"
+    LIABILITY = "liability"
+    EQUITY = "equity"
+    REVENUE = "revenue"
+    EXPENSE = "expense"
+    GAIN = "gain"
+    LOSS = "loss"
+    TEMPORARY = "temporary"  # For temporary accounts like income summary
+
+class AccountSubType(str, Enum):
+    """Subtypes for more granular account classification."""
+    # Asset subtypes
+    CURRENT_ASSET = "current_asset"
+    FIXED_ASSET = "fixed_asset"
+    INVENTORY = "inventory"
+    RECEIVABLE = "receivable"
+    
+    # Liability subtypes
+    CURRENT_LIABILITY = "current_liability"
+    LONG_TERM_LIABILITY = "long_term_liability"
+    PAYABLE = "payable"
+    
+    # Equity subtypes
+    COMMON_STOCK = "common_stock"
+    RETAINED_EARNINGS = "retained_earnings"
+    
+    # Revenue subtypes
+    OPERATING_REVENUE = "operating_revenue"
+    OTHER_REVENUE = "other_revenue"
+    
+    # Expense subtypes
+    OPERATING_EXPENSE = "operating_expense"
+    COGS = "cost_of_goods_sold"
+    DEPRECIATION = "depreciation"
+    TAX = "tax"
+    
+    # Other
+    BANK = "bank"
+    CASH = "cash"
+
+class AccountStatus(str, Enum):
+    """Status of an account."""
+    ACTIVE = "active"
+    INACTIVE = "inactive"
+    ARCHIVED = "archived"
+
+class ChartOfAccounts(Base):
+    """Chart of accounts model."""
+    __tablename__ = "chart_of_accounts"
+    __table_args__ = (
+        UniqueConstraint("code", "company_id", name="uq_account_code_company"),
+        {"comment": "Chart of accounts for organizing financial transactions"}
+    )
+    
+    # Basic account information
+    name = Column(String(200), nullable=False, comment="Account name")
+    code = Column(String(50), nullable=False, index=True, comment="Account code (e.g., 1000, 2000)")
+    description = Column(Text, nullable=True, comment="Account description")
+    
+    # Account classification
+    account_type = Column(SQLEnum(AccountType), nullable=False, index=True, comment="Main account type")
+    account_subtype = Column(SQLEnum(AccountSubType), nullable=True, index=True, comment="Account sub-type")
+    
+    # Account relationships
+    parent_id = Column(
+        PG_UUID(as_uuid=True), 
+        ForeignKey("chart_of_accounts.id", ondelete="CASCADE"), 
+        nullable=True,
+        comment="Parent account ID for hierarchical structure"
+    )
+    company_id = Column(
+        PG_UUID(as_uuid=True), 
+        ForeignKey("companies.id", ondelete="CASCADE"),
+        nullable=False,
+        index=True,
+        comment="Company this account belongs to"
+    )
+    
+    # Account settings
+    is_system_account = Column(Boolean, default=False, nullable=False, comment="System-created account")
+    is_tax_related = Column(Boolean, default=False, nullable=False, comment="Account is related to taxes")
+    is_reconcilable = Column(Boolean, default=False, nullable=False, comment="Account can be reconciled")
+    status = Column(SQLEnum(AccountStatus), default=AccountStatus.ACTIVE, nullable=False, index=True)
+    
+    # Financial settings
+    currency_code = Column(String(3), default="USD", nullable=False, comment="ISO 4217 currency code")
+    opening_balance = Column(Numeric(20, 6), default=0, nullable=False, comment="Opening balance")
+    opening_balance_date = Column(Date, nullable=True, comment="Date of the opening balance")
+    
+    # Metadata
+    metadata_ = Column("metadata", JSONB, default={}, nullable=True, comment="Additional metadata")
+    
+    # Relationships
+    parent = relationship("ChartOfAccounts", remote_side="ChartOfAccounts.id", back_populates="children")
+    children = relationship("ChartOfAccounts", back_populates="parent")
+    company = relationship("Company", back_populates="chart_of_accounts")
+    
+    # Indexes
+    __table_args__ = (
+        Index("idx_account_code_company", "code", "company_id", unique=True),
+        Index("idx_account_type_company", "account_type", "company_id"),
+        Index("idx_account_status", "status"),
+    )
+    
+    @validates('code')
+    def validate_code(self, key, code):
+        if not code:
+            raise ValueError("Account code is required")
+        return code.upper()
+    
+    def __repr__(self):
+        return f"<Account {self.code} - {self.name}>"
+
+class JournalEntryStatus(str, Enum):
+    """Status of a journal entry."""
+    DRAFT = "draft"
+    POSTED = "posted"
+    VOID = "void"
+    ADJUSTING = "adjusting"
+    REVERSING = "reversing"
+
+class JournalEntry(Base):
+    """Journal entry model for recording financial transactions."""
+    __tablename__ = "journal_entries"
+    __table_args__ = (
+        {"comment": "Journal entries for recording financial transactions"}
+    )
+    
+    # Entry identification
+    entry_number = Column(String(50), unique=True, index=True, nullable=False, comment="Unique journal entry number")
+    reference = Column(String(100), nullable=True, comment="External reference number")
+    memo = Column(Text, nullable=True, comment="Entry description or memo")
+    
+    # Entry details
+    entry_date = Column(Date, nullable=False, index=True, comment="Accounting date of the entry")
+    posting_date = Column(Date, nullable=True, index=True, comment="Date when entry was posted")
+    period_id = Column(
+        PG_UUID(as_uuid=True), 
+        ForeignKey("accounting_periods.id"), 
+        nullable=True, 
+        index=True,
+        comment="Accounting period this entry belongs to"
+    )
+    
+    # Status and type
+    status = Column(SQLEnum(JournalEntryStatus), default=JournalEntryStatus.DRAFT, nullable=False, index=True)
+    is_adjusting = Column(Boolean, default=False, nullable=False, comment="Is this an adjusting entry?")
+    is_reversing = Column(Boolean, default=False, nullable=False, comment="Is this a reversing entry?")
+    
+    # Reversal information
+    reversed_entry_id = Column(
+        PG_UUID(as_uuid=True), 
+        ForeignKey("journal_entries.id"), 
+        nullable=True,
+        comment="Original entry if this is a reversal"
+    )
+    
+    # Financial details
+    total_debit = Column(Numeric(20, 6), default=0, nullable=False, comment="Total debit amount")
+    total_credit = Column(Numeric(20, 6), default=0, nullable=False, comment="Total credit amount")
+    currency_code = Column(String(3), default="USD", nullable=False, comment="Transaction currency")
+    exchange_rate = Column(Numeric(12, 6), default=1.0, nullable=False, comment="Exchange rate to base currency")
+    
+    # Relationships
+    company_id = Column(
+        PG_UUID(as_uuid=True), 
+        ForeignKey("companies.id", ondelete="CASCADE"),
+        nullable=False,
+        index=True,
+        comment="Company this entry belongs to"
+    )
+    
+    # Audit and metadata
+    approved_by = Column(
+        PG_UUID(as_uuid=True), 
+        ForeignKey("users.id"), 
+        nullable=True,
+        comment="User who approved this entry"
+    )
+    metadata_ = Column("metadata", JSONB, default={}, nullable=True, comment="Additional metadata")
+    
+    # Relationships
+    company = relationship("Company", back_populates="journal_entries")
+    line_items = relationship("JournalEntryLine", back_populates="journal_entry", cascade="all, delete-orphan")
+    period = relationship("AccountingPeriod", back_populates="journal_entries")
+    reversed_entry = relationship("JournalEntry", remote_side="JournalEntry.id", back_populates="reversing_entries")
+    reversing_entries = relationship("JournalEntry", back_populates="reversed_entry")
+    approver = relationship("User", foreign_keys=[approved_by])
+    
+    # Indexes
+    __table_args__ = (
+        Index("idx_journal_entry_date", "entry_date"),
+        Index("idx_journal_company_status", "company_id", "status"),
+    )
+    
+    @validates('total_debit', 'total_credit')
+    def validate_totals(self, key, value):
+        if value < 0:
+            raise ValueError("Amount cannot be negative")
+        return value
+    
+    def __repr__(self):
+        return f"<JournalEntry {self.entry_number} - {self.entry_date}>"
+
+class JournalEntryLine(Base):
+    """Individual line items within a journal entry."""
+    __tablename__ = "journal_entry_lines"
+    __table_args__ = (
+        {"comment": "Individual line items within a journal entry"}
+    )
+    
+    # Line identification
+    line_number = Column(Integer, nullable=False, comment="Line number within the entry")
+    
+    # Entry reference
+    journal_entry_id = Column(
+        PG_UUID(as_uuid=True), 
+        ForeignKey("journal_entries.id", ondelete="CASCADE"),
+        nullable=False,
+        index=True,
+        comment="Parent journal entry"
+    )
+    
+    # Account reference
+    account_id = Column(
+        PG_UUID(as_uuid=True), 
+        ForeignKey("chart_of_accounts.id"),
+        nullable=False,
+        index=True,
+        comment="Account this line item affects"
+    )
+    
+    # Financial details
+    debit = Column(Numeric(20, 6), default=0, nullable=False, comment="Debit amount")
+    credit = Column(Numeric(20, 6), default=0, nullable=False, comment="Credit amount")
+    currency_code = Column(String(3), default="USD", nullable=False, comment="Transaction currency")
+    exchange_rate = Column(Numeric(12, 6), default=1.0, nullable=False, comment="Exchange rate to base currency")
+    
+    # Description and reference
+    description = Column(Text, nullable=True, comment="Line item description")
+    reference = Column(String(100), nullable=True, comment="External reference")
+    
+    # Tracking
+    tracking_category_id = Column(
+        PG_UUID(as_uuid=True),
+        ForeignKey("tracking_categories.id"),
+        nullable=True,
+        comment="Tracking category for this line"
+    )
+    
+    # Relationships
+    journal_entry = relationship("JournalEntry", back_populates="line_items")
+    account = relationship("ChartOfAccounts", back_populates="journal_entry_lines")
+    tracking_category = relationship("TrackingCategory", back_populates="journal_entry_lines")
+    
+    # Indexes
+    __table_args__ = (
+        Index("idx_journal_line_account", "account_id"),
+        Index("idx_journal_line_tracking", "tracking_category_id"),
+        UniqueConstraint("journal_entry_id", "line_number", name="uq_journal_line_number"),
+    )
+    
+    @validates('debit', 'credit')
+    def validate_amounts(self, key, value):
+        if value < 0:
+            raise ValueError("Amount cannot be negative")
+        return value
+    
+    @property
+    def amount(self) -> Decimal:
+        """Get the effective amount (debit - credit)."""
+        return self.debit - self.credit
+    
+    def __repr__(self):
+        return f"<JournalEntryLine {self.line_number}: {self.account.code} {self.debit}/{self.credit}>"
+
+# Add relationships to related models
+ChartOfAccounts.journal_entry_lines = relationship("JournalEntryLine", back_populates="account")
+
+class AccountingPeriod(Base):
+    """Accounting period model for financial reporting."""
+    __tablename__ = "accounting_periods"
+    
+    name = Column(String(100), nullable=False, comment="Period name (e.g., 'January 2023')")
+    start_date = Column(Date, nullable=False, index=True, comment="Period start date")
+    end_date = Column(Date, nullable=False, index=True, comment="Period end date")
+    
+    # Status
+    is_closed = Column(Boolean, default=False, nullable=False, index=True, comment="Whether the period is closed")
+    close_date = Column(DateTime, nullable=True, comment="When the period was closed")
+    closed_by_id = Column(
+        PG_UUID(as_uuid=True),
+        ForeignKey("users.id"),
+        nullable=True,
+        comment="User who closed the period"
+    )
+    
+    # Company reference
+    company_id = Column(
+        PG_UUID(as_uuid=True),
+        ForeignKey("companies.id", ondelete="CASCADE"),
+        nullable=False,
+        index=True
+    )
+    
+    # Relationships
+    company = relationship("Company", back_populates="accounting_periods")
+    journal_entries = relationship("JournalEntry", back_populates="period")
+    closed_by = relationship("User", foreign_keys=[closed_by_id])
+    
+    # Indexes
+    __table_args__ = (
+        Index("idx_period_dates", "start_date", "end_date"),
+        UniqueConstraint("company_id", "start_date", "end_date", name="uq_company_period"),
+    )
+    
+    def __repr__(self):
+        return f"<AccountingPeriod {self.name} ({self.start_date} to {self.end_date})>"
+
+class LedgerBalance(Base):
+    """Stores running balances for accounts by period."""
+    __tablename__ = "ledger_balances"
+    
+    # References
+    account_id = Column(
+        PG_UUID(as_uuid=True),
+        ForeignKey("chart_of_accounts.id"),
+        primary_key=True,
+        index=True,
+        comment="Account ID"
+    )
+    period_id = Column(
+        PG_UUID(as_uuid=True),
+        ForeignKey("accounting_periods.id"),
+        primary_key=True,
+        index=True,
+        comment="Accounting period"
+    )
+    
+    # Balance information
+    opening_balance = Column(Numeric(20, 6), default=0, nullable=False, comment="Balance at period start")
+    period_debit = Column(Numeric(20, 6), default=0, nullable=False, comment="Total debits for the period")
+    period_credit = Column(Numeric(20, 6), default=0, nullable=False, comment="Total credits for the period")
+    closing_balance = Column(Numeric(20, 6), default=0, nullable=False, comment="Balance at period end")
+    
+    # Relationships
+    account = relationship("ChartOfAccounts", back_populates="ledger_balances")
+    period = relationship("AccountingPeriod", back_populates="ledger_balances")
+    
+    # Indexes
+    __table_args__ = (
+        Index("idx_ledger_balance_period", "period_id"),
+        Index("idx_ledger_balance_account", "account_id"),
+    )
+
+# Add relationships to related models
+ChartOfAccounts.ledger_balances = relationship("LedgerBalance", back_populates="account")
+AccountingPeriod.ledger_balances = relationship("LedgerBalance", back_populates="period")
+
+class TrialBalance(Base):
+    """Snapshot of account balances at a point in time."""
+    __tablename__ = "trial_balances"
+    
+    # Identification
+    name = Column(String(100), nullable=False, comment="Trial balance name")
+    as_of_date = Column(Date, nullable=False, index=True, comment="Balance as of this date")
+    
+    # Status
+    is_posted = Column(Boolean, default=False, nullable=False, index=True, comment="Whether the trial balance is final")
+    posted_at = Column(DateTime, nullable=True, comment="When the trial balance was posted")
+    posted_by_id = Column(
+        PG_UUID(as_uuid=True),
+        ForeignKey("users.id"),
+        nullable=True,
+        comment="User who posted the trial balance"
+    )
+    
+    # Company reference
+    company_id = Column(
+        PG_UUID(as_uuid=True),
+        ForeignKey("companies.id", ondelete="CASCADE"),
+        nullable=False,
+        index=True
+    )
+    
+    # Relationships
+    company = relationship("Company", back_populates="trial_balances")
+    accounts = relationship("TrialBalanceAccount", back_populates="trial_balance")
+    posted_by = relationship("User", foreign_keys=[posted_by_id])
+    
+    def __repr__(self):
+        return f"<TrialBalance {self.name} as of {self.as_of_date}>"
+
+class TrialBalanceAccount(Base):
+    """Account balances in a trial balance."""
+    __tablename__ = "trial_balance_accounts"
+    
+    # References
+    trial_balance_id = Column(
+        PG_UUID(as_uuid=True),
+        ForeignKey("trial_balances.id", ondelete="CASCADE"),
+        primary_key=True,
+        index=True
+    )
+    account_id = Column(
+        PG_UUID(as_uuid=True),
+        ForeignKey("chart_of_accounts.id"),
+        primary_key=True,
+        index=True
+    )
+    
+    # Balance information
+    debit_balance = Column(Numeric(20, 6), default=0, nullable=False, comment="Total debits")
+    credit_balance = Column(Numeric(20, 6), default=0, nullable=False, comment="Total credits")
+    
+    # Relationships
+    trial_balance = relationship("TrialBalance", back_populates="accounts")
+    account = relationship("ChartOfAccounts")
+    
+    @property
+    def net_balance(self) -> Decimal:
+        """Calculate net balance (debit - credit)."""
+        return self.debit_balance - self.credit_balance
+
+# Add relationships to related models
+TrialBalance.accounts = relationship("TrialBalanceAccount", back_populates="trial_balance")
+
+class FinancialStatement(Base):
+    """Generated financial statements."""
+    __tablename__ = "financial_statements"
+    
+    class StatementType(str, Enum):
+        BALANCE_SHEET = "balance_sheet"
+        INCOME_STATEMENT = "income_statement"
+        CASH_FLOW = "cash_flow"
+        RETAINED_EARNINGS = "retained_earnings"
+        CHANGES_IN_EQUITY = "changes_in_equity"
+    
+    # Identification
+    name = Column(String(200), nullable=False, comment="Statement name")
+    statement_type = Column(SQLEnum(StatementType), nullable=False, index=True, comment="Type of financial statement")
+    
+    # Period covered
+    start_date = Column(Date, nullable=True, index=True, comment="Start date of the period")
+    end_date = Column(Date, nullable=False, index=True, comment="End date of the period")
+    
+    # Status
+    is_final = Column(Boolean, default=False, nullable=False, index=True, comment="Whether the statement is final")
+    generated_at = Column(DateTime, nullable=False, server_default=func.now(), comment="When the statement was generated")
+    generated_by_id = Column(
+        PG_UUID(as_uuid=True),
+        ForeignKey("users.id"),
+        nullable=False,
+        comment="User who generated the statement"
+    )
+    
+    # Company reference
+    company_id = Column(
+        PG_UUID(as_uuid=True),
+        ForeignKey("companies.id", ondelete="CASCADE"),
+        nullable=False,
+        index=True
+    )
+    
+    # Statement data (stored as JSON for flexibility)
+    statement_data = Column(JSONB, nullable=False, comment="Structured statement data")
+    
+    # Relationships
+    company = relationship("Company", back_populates="financial_statements")
+    generated_by = relationship("User", foreign_keys=[generated_by_id])
+    
+    # Indexes
+    __table_args__ = (
+        Index("idx_financial_statement_dates", "start_date", "end_date"),
+        Index("idx_financial_statement_type", "statement_type"),
+    )
+    
+    def __repr__(self):
+        return f"<FinancialStatement {self.statement_type} for {self.end_date}>"
+
+# Add relationships to related models
+Company.financial_statements = relationship("FinancialStatement", back_populates="company")